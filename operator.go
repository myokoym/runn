package runn

import (
	"context"
	"errors"
	"fmt"
	"io"
	"math"
	"math/rand"
	"os"
	"path/filepath"
	"regexp"
	"sort"
	"strconv"
	"strings"
	"testing"
	"time"

	"github.com/antonmedv/expr"
	"github.com/fatih/color"
	"github.com/goccy/go-json"
	"github.com/goccy/go-yaml"
	"github.com/k1LoW/expand"
	"github.com/k1LoW/stopw"
	"github.com/rs/xid"
	"go.uber.org/multierr"
)

const (
	delimStart = "{{"
	delimEnd   = "}}"
)

var (
	cyan     = color.New(color.FgCyan).SprintFunc()
	yellow   = color.New(color.FgYellow).SprintFunc()
	expandRe = regexp.MustCompile(fmt.Sprintf(`"?%s\s*([^}]+)\s*%s"?`, delimStart, delimEnd))
	numberRe = regexp.MustCompile(`^[+-]?\d+(?:\.\d+)?$`)
)

type step struct {
	key           string
	runnerKey     string
	desc          string
	cond          string
	loop          *Loop
	httpRunner    *httpRunner
	httpRequest   map[string]interface{}
	dbRunner      *dbRunner
	dbQuery       map[string]interface{}
	grpcRunner    *grpcRunner
	grpcRequest   map[string]interface{}
	execRunner    *execRunner
	execCommand   map[string]interface{}
	testRunner    *testRunner
	testCond      string
	dumpRunner    *dumpRunner
	dumpCond      string
	bindRunner    *bindRunner
	bindCond      map[string]string
	includeRunner *includeRunner
	includeConfig *includeConfig
	parent        *operator
	debug         bool
}

func (s *step) ids() []string {
	var ids []string
	if s.parent != nil {
		ids = s.parent.ids()
	}
	ids = append(ids, s.key)
	return ids
}

type operator struct {
	id          string
	httpRunners map[string]*httpRunner
	dbRunners   map[string]*dbRunner
	grpcRunners map[string]*grpcRunner
	steps       []*step
	store       store
	desc        string
	useMap      bool // Use map syntax in `steps:`.
	debug       bool
	profile     bool
	interval    time.Duration
	root        string
	t           *testing.T
	thisT       *testing.T
	parent      *step
	failFast    bool
	included    bool
	cond        string
	skipTest    bool
	skipped     bool
	out         io.Writer
	bookPath    string
	beforeFuncs []func() error
	afterFuncs  []func() error
	sw          *stopw.Span
}

func (o *operator) record(v map[string]interface{}) {
	if o.useMap {
		o.recordToMap(v)
		return
	}
	o.recordToArray(v)
}

func (o *operator) recordToArray(v map[string]interface{}) {
	if o.store.loopIndex != nil && *o.store.loopIndex > 0 {
		// delete values of prevous loop
		o.store.steps = o.store.steps[:len(o.store.steps)-1]
	}
	o.store.recordToArray(v)
}

func (o *operator) recordToMap(v map[string]interface{}) {
	if o.store.loopIndex != nil && *o.store.loopIndex > 0 {
		// delete values of prevous loop
		delete(o.store.stepMap, o.steps[len(o.store.stepMap)-1].key)
	}
<<<<<<< HEAD
	k := o.steps[len(o.store.stepMaps)].key
	o.store.recordToMap(k, v)
=======
	o.store.stepMap[o.steps[len(o.store.stepMap)].key] = v
>>>>>>> 52b37062
}

func (o *operator) Close() {
	for _, r := range o.grpcRunners {
		_ = r.Close()
	}
}

func (o *operator) ids() []string {
	var ids []string
	if o.parent != nil {
		ids = o.parent.ids()
	}
	ids = append(ids, o.id)
	return ids
}

func New(opts ...Option) (*operator, error) {
	bk := newBook()
	if err := bk.applyOptions(opts...); err != nil {
		return nil, err
	}

	useMap := false
	if len(bk.stepKeys) > 0 && len(bk.stepKeys) == len(bk.Steps) {
		useMap = true
	}

	o := &operator{
		httpRunners: map[string]*httpRunner{},
		dbRunners:   map[string]*dbRunner{},
		grpcRunners: map[string]*grpcRunner{},
		store: store{
			steps:    []map[string]interface{}{},
			stepMap:  map[string]interface{}{},
			vars:     bk.Vars,
			funcs:    bk.Funcs,
			bindVars: map[string]interface{}{},
			useMap:   useMap,
		},
		useMap:      useMap,
		desc:        bk.Desc,
		debug:       bk.Debug,
		profile:     bk.profile,
		interval:    bk.interval,
		t:           bk.t,
		thisT:       bk.t,
		failFast:    bk.failFast,
		included:    bk.included,
		cond:        bk.If,
		skipTest:    bk.SkipTest,
		out:         os.Stderr,
		bookPath:    bk.path,
		beforeFuncs: bk.beforeFuncs,
		afterFuncs:  bk.afterFuncs,
		sw:          stopw.New(),
	}

	if bk.path != "" {
		o.id = bk.path
		o.root = filepath.Dir(bk.path)
	} else {
		o.id = xid.New().String()
		wd, err := os.Getwd()
		if err != nil {
			return nil, err
		}
		o.root = wd
	}

	for k, v := range bk.Runners {
		if k == deprecatedRetrySectionKey {
			o.Warnf("'%s' is deprecated. use %s instead", deprecatedRetrySectionKey, loopSectionKey)
		}
		if k == includeRunnerKey || k == testRunnerKey || k == dumpRunnerKey || k == execRunnerKey || k == bindRunnerKey {
			return nil, fmt.Errorf("runner name '%s' is reserved for built-in runner", k)
		}
		if k == ifSectionKey || k == descSectionKey || k == loopSectionKey || k == deprecatedRetrySectionKey {
			return nil, fmt.Errorf("runner name '%s' is reserved for built-in section", k)
		}
		delete(bk.runnerErrs, k)

		switch vv := v.(type) {
		case string:
			switch {
			case strings.Index(vv, "https://") == 0 || strings.Index(vv, "http://") == 0:
				hc, err := newHTTPRunner(k, vv, o)
				if err != nil {
					bk.runnerErrs[k] = err
					continue
				}
				o.httpRunners[k] = hc
			case strings.Index(vv, "grpc://") == 0:
				addr := strings.TrimPrefix(vv, "grpc://")
				gc, err := newGrpcRunner(k, addr, o)
				if err != nil {
					bk.runnerErrs[k] = err
					continue
				}
				o.grpcRunners[k] = gc
			default:
				dc, err := newDBRunner(k, vv, o)
				if err != nil {
					bk.runnerErrs[k] = err
					continue
				}
				o.dbRunners[k] = dc
			}
		case map[string]interface{}:
			tmp, err := yaml.Marshal(vv)
			if err != nil {
				bk.runnerErrs[k] = err
				continue
			}
			detect := false

			// HTTP Runner
			c := &httpRunnerConfig{}
			if err := yaml.Unmarshal(tmp, c); err == nil {
				if c.Endpoint != "" {
					detect = true
					r, err := newHTTPRunner(k, c.Endpoint, o)
					if err != nil {
						bk.runnerErrs[k] = err
						continue
					}
					if c.OpenApi3DocLocation != "" && !strings.HasPrefix(c.OpenApi3DocLocation, "https://") && !strings.HasPrefix(c.OpenApi3DocLocation, "http://") && !strings.HasPrefix(c.OpenApi3DocLocation, "/") {
						c.OpenApi3DocLocation = filepath.Join(o.root, c.OpenApi3DocLocation)
					}
					hv, err := newHttpValidator(c)
					if err != nil {
						bk.runnerErrs[k] = err
						continue
					}
					r.validator = hv
					o.httpRunners[k] = r
				}
			}

			// gRPC Runner
			if !detect {
				c := &grpcRunnerConfig{}
				if err := yaml.Unmarshal(tmp, c); err == nil {
					if c.Addr != "" {
						detect = true
						r, err := newGrpcRunner(k, c.Addr, o)
						if err != nil {
							bk.runnerErrs[k] = err
							continue
						}
						r.tls = c.TLS
						if c.cacert != nil {
							r.cacert = c.cacert
						} else if strings.HasPrefix(c.CACert, "/") {
							b, err := os.ReadFile(c.CACert)
							if err != nil {
								return nil, err
							}
							r.cacert = b
						} else {
							b, err := os.ReadFile(filepath.Join(o.root, c.CACert))
							if err != nil {
								return nil, err
							}
							r.cacert = b
						}
						if c.cert != nil {
							r.cert = c.cert
						} else if strings.HasPrefix(c.Cert, "/") {
							b, err := os.ReadFile(c.Cert)
							if err != nil {
								return nil, err
							}
							r.cert = b
						} else {
							b, err := os.ReadFile(filepath.Join(o.root, c.Cert))
							if err != nil {
								return nil, err
							}
							r.cert = b
						}
						if c.key != nil {
							r.key = c.key
						} else if strings.HasPrefix(c.Key, "/") {
							b, err := os.ReadFile(c.Key)
							if err != nil {
								return nil, err
							}
							r.key = b
						} else {
							b, err := os.ReadFile(filepath.Join(o.root, c.Key))
							if err != nil {
								return nil, err
							}
							r.key = b
						}
						r.skipVerify = c.SkipVerify
						o.grpcRunners[k] = r
					}
				}
			}

			if !detect {
				bk.runnerErrs[k] = fmt.Errorf("cannot detect runner: %s", string(tmp))
				continue
			}
		}
	}
	for k, v := range bk.httpRunners {
		delete(bk.runnerErrs, k)
		v.operator = o
		o.httpRunners[k] = v
	}
	for k, v := range bk.dbRunners {
		delete(bk.runnerErrs, k)
		v.operator = o
		o.dbRunners[k] = v
	}
	for k, v := range bk.grpcRunners {
		delete(bk.runnerErrs, k)
		v.operator = o
		o.grpcRunners[k] = v
	}

	keys := map[string]struct{}{}
	for k := range o.httpRunners {
		keys[k] = struct{}{}
	}
	for k := range o.dbRunners {
		if _, ok := keys[k]; ok {
			return nil, fmt.Errorf("duplicate runner names: %s", k)
		}
		keys[k] = struct{}{}
	}
	for k := range o.grpcRunners {
		if _, ok := keys[k]; ok {
			return nil, fmt.Errorf("duplicate runner names: %s", k)
		}
		keys[k] = struct{}{}
	}

	var merr error
	for k, err := range bk.runnerErrs {
		merr = multierr.Append(merr, fmt.Errorf("runner %s error: %w", k, err))
	}
	if merr != nil {
		return nil, merr
	}

	for i, s := range bk.Steps {
		if err := validateStepKeys(s); err != nil {
			return nil, fmt.Errorf("invalid steps[%d]. %w: %s", i, err, s)
		}
		key := fmt.Sprintf("%d", i)
		if o.useMap {
			key = bk.stepKeys[i]
		}
		if err := o.AppendStep(key, s); err != nil {
			return nil, err
		}
	}

	return o, nil
}

func validateStepKeys(s map[string]interface{}) error {
	if len(s) == 0 {
		return errors.New("step must specify at least one runner")
	}
	custom := 0
	for k := range s {
		if k == testRunnerKey || k == dumpRunnerKey || k == bindRunnerKey || k == ifSectionKey || k == descSectionKey || k == loopSectionKey || k == deprecatedRetrySectionKey {
			continue
		}
		custom += 1
	}
	if custom > 1 {
		return errors.New("runners that cannot be running at the same time are specified")
	}
	return nil
}

func (o *operator) AppendStep(key string, s map[string]interface{}) error {
	if o.t != nil {
		o.t.Helper()
	}
	step := &step{key: key, parent: o, debug: o.debug}
	// if section
	if v, ok := s[ifSectionKey]; ok {
		step.cond, ok = v.(string)
		if !ok {
			return fmt.Errorf("invalid if condition: %v", v)
		}
		delete(s, ifSectionKey)
	}
	// desc section
	if v, ok := s[descSectionKey]; ok {
		step.desc, ok = v.(string)
		if !ok {
			return fmt.Errorf("invalid desc: %v", v)
		}
		delete(s, descSectionKey)
	}
	// loop section
	if v, ok := s[loopSectionKey]; ok {
		r, err := newLoop(v)
		if err != nil {
			return fmt.Errorf("invalid loop: %w\n%v", err, v)
		}
		step.loop = r
		delete(s, loopSectionKey)
	}
	// deprecated `retry:`
	if v, ok := s[deprecatedRetrySectionKey]; ok {
		r, err := newLoop(v)
		if err != nil {
			return fmt.Errorf("invalid loop: %w\n%v", err, v)
		}
		step.loop = r
		delete(s, deprecatedRetrySectionKey)
	}
	// test runner
	if v, ok := s[testRunnerKey]; ok {
		tr, err := newTestRunner(o)
		if err != nil {
			return err
		}
		step.testRunner = tr
		switch vv := v.(type) {
		case bool:
			if vv {
				step.testCond = "true"
			} else {
				step.testCond = "false"
			}
		case string:
			step.testCond = vv
		default:
			return fmt.Errorf("invalid test condition: %v", v)
		}
		delete(s, testRunnerKey)
	}
	// dump runner
	if v, ok := s[dumpRunnerKey]; ok {
		dr, err := newDumpRunner(o)
		if err != nil {
			return err
		}
		step.dumpRunner = dr
		vv, ok := v.(string)
		if !ok {
			return fmt.Errorf("invalid dump condition: %v", v)
		}
		step.dumpCond = vv
		delete(s, dumpRunnerKey)
	}
	// bind runner
	if v, ok := s[bindRunnerKey]; ok {
		br, err := newBindRunner(o)
		if err != nil {
			return err
		}
		step.bindRunner = br
		vv, ok := v.(map[string]interface{})
		if !ok {
			return fmt.Errorf("invalid bind condition: %v", v)
		}
		cond := map[string]string{}
		for k, vvv := range vv {
			s, ok := vvv.(string)
			if !ok {
				return fmt.Errorf("invalid bind condition: %v", v)
			}
			cond[k] = s
		}
		step.bindCond = cond
		delete(s, bindRunnerKey)
	}

	k, v, ok := pop(s)
	if ok {
		step.runnerKey = k
		switch {
		case k == includeRunnerKey:
			ir, err := newIncludeRunner(o)
			if err != nil {
				return err
			}
			step.includeRunner = ir
			c, err := parseIncludeConfig(v)
			if err != nil {
				return err
			}
			c.step = step
			step.includeConfig = c
		case k == execRunnerKey:
			er, err := newExecRunner(o)
			if err != nil {
				return err
			}
			step.execRunner = er
			vv, ok := v.(map[string]interface{})
			if !ok {
				return fmt.Errorf("invalid exec command: %v", v)
			}
			step.execCommand = vv
		default:
			detected := false
			h, ok := o.httpRunners[k]
			if ok {
				step.httpRunner = h
				vv, ok := v.(map[string]interface{})
				if !ok {
					return fmt.Errorf("invalid http request: %v", v)
				}
				step.httpRequest = vv
				detected = true
			}
			db, ok := o.dbRunners[k]
			if ok && !detected {
				step.dbRunner = db
				vv, ok := v.(map[string]interface{})
				if !ok {
					return fmt.Errorf("invalid db query: %v", v)
				}
				step.dbQuery = vv
				detected = true
			}
			gc, ok := o.grpcRunners[k]
			if ok && !detected {
				step.grpcRunner = gc
				vv, ok := v.(map[string]interface{})
				if !ok {
					return fmt.Errorf("invalid gRPC request: %v", v)
				}
				step.grpcRequest = vv
				detected = true
			}
			if !detected {
				return fmt.Errorf("cannot find client: %s", k)
			}
		}
	}
	o.steps = append(o.steps, step)
	return nil
}

func (o *operator) Run(ctx context.Context) error {
	if o.t != nil {
		o.t.Helper()
	}
	if !o.profile {
		o.sw.Disable()
	}
	defer o.sw.Start().Stop()
	defer o.Close()
	return o.run(ctx)
}

func (o *operator) DumpProfile(w io.Writer) error {
	r := o.sw.Result()
	if r == nil {
		return errors.New("no profile")
	}
	enc := json.NewEncoder(w)
	if err := enc.Encode(r); err != nil {
		return err
	}
	return nil
}

func (o *operator) run(ctx context.Context) error {
	defer o.sw.Start(toInterfaces(o.ids())...).Stop()
	if o.t != nil {
		o.t.Helper()
		var err error
		o.t.Run(o.testName(), func(t *testing.T) {
			t.Helper()
			o.thisT = t
			err = o.runInternal(ctx)
			if err != nil {
				t.Error(err)
			}
		})
		o.thisT = o.t
		if err != nil {
			return fmt.Errorf("failed to run %s: %w", o.id, err)
		}
		return nil
	}
	if err := o.runInternal(ctx); err != nil {
		return fmt.Errorf("failed to run %s: %w", o.id, err)
	}
	return nil
}

func (o *operator) runInternal(ctx context.Context) error {
	if o.t != nil {
		o.t.Helper()
	}
	// if
	if o.cond != "" {
		store := o.store.toMap()
		store[storeIncludedKey] = o.included
		tf, err := evalCond(o.cond, store)
		if err != nil {
			return err
		}
		if !tf {
			o.Debugf(yellow("Skip %s\n"), o.desc)
			o.skipped = true
			return nil
		}
	}
	// beforeFuncs
	for i, fn := range o.beforeFuncs {
		ids := append(o.ids(), fmt.Sprintf("beforeFuncs[%d]", i))
		o.sw.Start(toInterfaces(ids)...)
		if err := fn(); err != nil {
			o.sw.Stop(toInterfaces(ids)...)
			return err
		}
		o.sw.Stop(toInterfaces(ids)...)
	}

	// steps
	for i, s := range o.steps {
		err := func() error {
			ids := append(o.ids(), s.key)
			defer o.sw.Start(toInterfaces(ids)...).Stop()
			if i != 0 {
				time.Sleep(o.interval)
				o.Debugln("")
			}
			if s.cond != "" {
				store := o.store.toMap()
				store[storeIncludedKey] = o.included
				tf, err := evalCond(s.cond, store)
				if err != nil {
					return err
				}
				if !tf {
					if s.desc != "" {
						o.Debugf(yellow("Skip '%s' on %s\n"), s.desc, o.stepName(i))
					} else if s.runnerKey != "" {
						o.Debugf(yellow("Skip '%s' on %s\n"), s.runnerKey, o.stepName(i))
					} else {
						o.Debugf(yellow("Skip on %s\n"), o.stepName(i))
					}
					o.record(nil)
					return nil
				}
			}
			if s.runnerKey != "" {
				o.Debugf(cyan("Run '%s' on %s\n"), s.runnerKey, o.stepName(i))
			}

			stepFn := func(t *testing.T) error {
				if t != nil {
					t.Helper()
				}
				runned := false
				switch {
				case s.httpRunner != nil && s.httpRequest != nil:
					e, err := o.expand(s.httpRequest)
					if err != nil {
						return err
					}
					r, ok := e.(map[string]interface{})
					if !ok {
						return fmt.Errorf("invalid %s: %v", o.stepName(i), e)
					}
					req, err := parseHTTPRequest(r)
					if err != nil {
						return err
					}
					if err := s.httpRunner.Run(ctx, req); err != nil {
						return fmt.Errorf("http request failed on %s: %v", o.stepName(i), err)
					}
					runned = true
				case s.dbRunner != nil && s.dbQuery != nil:
					e, err := o.expand(s.dbQuery)
					if err != nil {
						return err
					}
					q, ok := e.(map[string]interface{})
					if !ok {
						return fmt.Errorf("invalid %s: %v", o.stepName(i), e)
					}
					query, err := parseDBQuery(q)
					if err != nil {
						return fmt.Errorf("invalid %s: %v", o.stepName(i), q)
					}
					if err := s.dbRunner.Run(ctx, query); err != nil {
						return fmt.Errorf("db query failed on %s: %v", o.stepName(i), err)
					}
					runned = true
				case s.grpcRunner != nil && s.grpcRequest != nil:
					req, err := parseGrpcRequest(s.grpcRequest, o.expand)
					if err != nil {
						return fmt.Errorf("invalid %s: %v", o.stepName(i), s.grpcRequest)
					}
					if err := s.grpcRunner.Run(ctx, req); err != nil {
						return fmt.Errorf("gRPC request failed on %s: %v", o.stepName(i), err)
					}
					runned = true
				case s.execRunner != nil && s.execCommand != nil:
					e, err := o.expand(s.execCommand)
					if err != nil {
						return err
					}
					cmd, ok := e.(map[string]interface{})
					if !ok {
						return fmt.Errorf("invalid %s: %v", o.stepName(i), e)
					}
					command, err := parseExecCommand(cmd)
					if err != nil {
						return fmt.Errorf("invalid %s: %v", o.stepName(i), cmd)
					}
					if err := s.execRunner.Run(ctx, command); err != nil {
						return fmt.Errorf("exec command failed on %s: %v", o.stepName(i), err)
					}
					runned = true
				case s.includeRunner != nil && s.includeConfig != nil:
					if err := s.includeRunner.Run(ctx, s.includeConfig); err != nil {
						return fmt.Errorf("include failed on %s: %v", o.stepName(i), err)
					}
					runned = true
				}
				// dump runner
				if s.dumpRunner != nil && s.dumpCond != "" {
					o.Debugf(cyan("Run '%s' on %s\n"), dumpRunnerKey, o.stepName(i))
					if err := s.dumpRunner.Run(ctx, s.dumpCond); err != nil {
						return fmt.Errorf("dump failed on %s: %v", o.stepName(i), err)
					}
					if !runned {
						o.record(nil)
						runned = true
					}
				}
				// bind runner
				if s.bindRunner != nil && s.bindCond != nil {
					o.Debugf(cyan("Run '%s' on %s\n"), bindRunnerKey, o.stepName(i))
					if err := s.bindRunner.Run(ctx, s.bindCond); err != nil {
						return fmt.Errorf("bind failed on %s: %v", o.stepName(i), err)
					}
					if !runned {
						o.record(nil)
						runned = true
					}
				}
				// test runner
				if s.testRunner != nil && s.testCond != "" {
					if o.skipTest {
						o.Debugf(yellow("Skip '%s' on %s\n"), testRunnerKey, o.stepName(i))
						if !runned {
							o.record(nil)
						}
						return nil
					}
					o.Debugf(cyan("Run '%s' on %s\n"), testRunnerKey, o.stepName(i))
					if err := s.testRunner.Run(ctx, s.testCond); err != nil {
						return fmt.Errorf("test failed on %s: %v", o.stepName(i), err)
					}
					if !runned {
						o.record(nil)
						runned = true
					}
				}

				if !runned {
					return fmt.Errorf("invalid runner: %v", o.stepName(i))
				}
				return nil
			}

			// loop
			if s.loop != nil {
				retrySuccess := false
				if s.loop.Until == "" {
					retrySuccess = true
				}
				var t string
				var i int
				c, err := evalCount(s.loop.Count, o.store.toMap())
				if err != nil {
					return err
				}
				for s.loop.Loop(ctx) {
					if i >= c {
						break
					}
					ii := i
					o.store.loopIndex = &ii
					if err := stepFn(o.thisT); err != nil {
						o.store.loopIndex = nil
						return err
					}
					if s.loop.Until != "" {
						store := o.store.toMap()
						t = buildTree(s.loop.Until, store)
						o.Debugln("-----START LOOP CONDITION-----")
						o.Debugf("%s", t)
						o.Debugln("-----END LOOP CONDITION-----")
						tf, err := evalCond(s.loop.Until, store)
						if err != nil {
							o.store.loopIndex = nil
							return err
						}
						if tf {
							retrySuccess = true
							break
						}
					}
					i++
				}
				o.store.loopIndex = nil
				if !retrySuccess {
					err := fmt.Errorf("(%s) is not true\n%s", s.loop.Until, t)
					return fmt.Errorf("loop failed on %s: %w", o.stepName(i), err)
				}
			} else {
				if err := stepFn(o.thisT); err != nil {
					return err
				}
			}
			return nil
		}()

		if err != nil {
			return err
		}
	}

	// afterFuncs
	for i, fn := range o.afterFuncs {
		ids := append(o.ids(), fmt.Sprintf("afterFuncs[%d]", i))
		o.sw.Start(toInterfaces(ids)...)
		if err := fn(); err != nil {
			o.sw.Stop(toInterfaces(ids)...)
			return err
		}
		o.sw.Stop(toInterfaces(ids)...)
	}

	return nil
}

func (o *operator) testName() string {
	if o.bookPath == "" {
		return fmt.Sprintf("%s(-)", o.desc)
	}
	return fmt.Sprintf("%s(%s)", o.desc, o.bookPath)
}

func (o *operator) stepName(i int) string {
	if o.useMap {
		return fmt.Sprintf("'%s'.steps.%s", o.desc, o.steps[i].key)
	}
	return fmt.Sprintf("'%s'.steps[%d]", o.desc, i)
}

func (o *operator) expand(in interface{}) (interface{}, error) {
	store := o.store.toMap()
	b, err := yaml.Marshal(in)
	if err != nil {
		return nil, err
	}
	var reperr error
	replacefunc := func(in string) string {
		if !strings.Contains(in, delimStart) {
			return in
		}
		matches := expandRe.FindAllStringSubmatch(in, -1)
		oldnew := []string{}
		for _, m := range matches {
			o, err := expr.Eval(m[1], store)
			if err != nil {
				reperr = err
				return ""
			}
			var s string
			switch v := o.(type) {
			case string:
				// Stringify only one expression.
				if strings.TrimSpace(in) == m[0] && numberRe.MatchString(v) {
					s = fmt.Sprintf("'%s'", v)
				} else {
					s = v
				}
			case int64:
				s = strconv.Itoa(int(v))
			case float64:
				s = strconv.FormatFloat(v, 'f', -1, 64)
			case int:
				s = strconv.Itoa(v)
			case bool:
				s = strconv.FormatBool(v)
			case map[string]interface{}, []interface{}:
				bytes, err := json.Marshal(v)
				if err != nil {
					reperr = fmt.Errorf("json.Marshal error: %w", err)
				} else {
					s = string(bytes)
				}
			default:
				reperr = fmt.Errorf("invalid format: evaluated %s, but got %T(%v)", m[1], o, o)
				return ""
			}
			oldnew = append(oldnew, m[0], s)
		}
		rep := strings.NewReplacer(oldnew...)
		return rep.Replace(in)
	}
	e := expand.ReplaceYAML(string(b), replacefunc, true)
	if reperr != nil {
		return nil, reperr
	}
	var out interface{}
	if err := yaml.Unmarshal([]byte(e), &out); err != nil {
		return nil, err
	}
	return out, nil
}

func (o *operator) Debugln(a string) {
	if !o.debug {
		return
	}
	_, _ = fmt.Fprintln(o.out, a)
}

func (o *operator) Debugf(format string, a ...interface{}) {
	if !o.debug {
		return
	}
	_, _ = fmt.Fprintf(o.out, format, a...)
}

func (o *operator) Warnf(format string, a ...interface{}) {
	_, _ = fmt.Fprintf(o.out, format, a...)
}

func (o *operator) Skipped() bool {
	return o.skipped
}

type operators struct {
	ops     []*operator
	t       *testing.T
	sw      *stopw.Span
	profile bool
}

func Load(pathp string, opts ...Option) (*operators, error) {
	bk := newBook()
	opts = append([]Option{RunMatch(os.Getenv("RUNN_RUN"))}, opts...)
	if err := bk.applyOptions(opts...); err != nil {
		return nil, err
	}

	sw := stopw.New()
	ops := &operators{
		t:       bk.t,
		sw:      sw,
		profile: bk.profile,
	}
	books, err := Books(pathp)
	if err != nil {
		return nil, err
	}
	skipPaths := []string{}
	om := map[string]*operator{}
	for _, b := range books {
		o, err := New(append([]Option{b}, opts...)...)
		if err != nil {
			return nil, err
		}
		if bk.skipIncluded {
			for _, s := range o.steps {
				if s.includeRunner != nil && s.includeConfig != nil {
					skipPaths = append(skipPaths, filepath.Join(o.root, s.includeConfig.path))
				}
			}
		}
		om[o.bookPath] = o
	}

	for p, o := range om {
		if !bk.runMatch.MatchString(p) {
			o.Debugf(yellow("Skip %s because it does not match %s\n"), p, bk.runMatch.String())
			continue
		}
		if contains(skipPaths, p) {
			o.Debugf(yellow("Skip %s because it is already included from another runbook\n"), p)
			continue
		}
		o.sw = ops.sw
		ops.ops = append(ops.ops, o)
	}
	if bk.runShardN > 0 {
		ops.ops = partOperators(ops.ops, bk.runShardN, bk.runShardIndex)
	}
	if bk.runSample > 0 {
		ops.ops = sampleOperators(ops.ops, bk.runSample)
	}
	return ops, nil
}

func (ops *operators) RunN(ctx context.Context) error {
	if ops.t != nil {
		ops.t.Helper()
	}
	if !ops.profile {
		ops.sw.Disable()
	}
	defer ops.sw.Start().Stop()
	defer ops.Close()
	for _, o := range ops.ops {
		if err := o.run(ctx); err != nil && o.failFast {
			return err
		}
	}
	return nil
}

func (ops *operators) Close() {
	for _, o := range ops.ops {
		o.Close()
	}
}

func (ops *operators) DumpProfile(w io.Writer) error {
	r := ops.sw.Result()
	if r == nil {
		return errors.New("no profile")
	}
	b, err := json.MarshalIndent(r, "", "  ")
	if err != nil {
		return err
	}
	if _, err := w.Write(b); err != nil {
		return err
	}
	return nil
}

func contains(s []string, e string) bool {
	for _, v := range s {
		if e == v {
			return true
		}
	}
	return false
}

func partOperators(ops []*operator, n, i int) []*operator {
	all := make([]*operator, len(ops))
	copy(all, ops)
	sortOperators(all)
	var part []*operator
	for ii, o := range all {
		if math.Mod(float64(ii), float64(n)) == float64(i) {
			part = append(part, o)
		}
	}
	return part
}

func sortOperators(ops []*operator) {
	sort.SliceStable(ops, func(i, j int) bool {
		if ops[i].bookPath == ops[j].bookPath {
			return ops[i].desc < ops[j].desc
		}
		return ops[i].bookPath < ops[j].bookPath
	})
}

func sampleOperators(ops []*operator, num int) []*operator {
	if len(ops) <= num {
		return ops
	}
	rand.Seed(time.Now().UnixNano())
	var sample []*operator
	n := make([]*operator, len(ops))
	copy(n, ops)

	for i := 0; i < num; i++ {
		idx := rand.Intn(len(n))
		sample = append(sample, n[idx])
		n = append(n[:idx], n[idx+1:]...)
	}
	return sample
}

func pop(s map[string]interface{}) (string, interface{}, bool) {
	for k, v := range s {
		defer delete(s, k)
		return k, v, true
	}
	return "", nil, false
}

func toInterfaces(in []string) []interface{} {
	s := make([]interface{}, len(in))
	for i, v := range in {
		s[i] = v
	}
	return s
}<|MERGE_RESOLUTION|>--- conflicted
+++ resolved
@@ -122,12 +122,8 @@
 		// delete values of prevous loop
 		delete(o.store.stepMap, o.steps[len(o.store.stepMap)-1].key)
 	}
-<<<<<<< HEAD
-	k := o.steps[len(o.store.stepMaps)].key
+	k := o.steps[len(o.store.stepMap)].key
 	o.store.recordToMap(k, v)
-=======
-	o.store.stepMap[o.steps[len(o.store.stepMap)].key] = v
->>>>>>> 52b37062
 }
 
 func (o *operator) Close() {
